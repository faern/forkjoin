extern crate forkjoin;

use std::mem;
use forkjoin::{TaskResult,Fork,ForkPool,AlgoStyle};

#[test]
fn mut_inc_one_to_five() {
    let mut data: Vec<usize> = vec![1,2,3,4,5];
    let unsafe_data: Vec<usize> = unsafe {
        let p = data.as_mut_ptr();
        Vec::from_raw_parts(p, data.len(), data.capacity())
    };

    let forkpool = ForkPool::with_threads(4);

    let result_port = forkpool.schedule(mut_inc_task, &mut data[..]);
    result_port.recv().unwrap();

    assert_eq!(vec![2,3,4,5,6], unsafe_data);
    unsafe { mem::forget(unsafe_data); }
}

#[cfg(test)]
fn mut_inc_task(d: &mut [usize]) -> TaskResult<&mut [usize], ()> {
    let len = d.len();
    if len == 1 {
        d[0] += 1;
        TaskResult::Done(())
    } else {
<<<<<<< HEAD
        let (d1,d2) = d.split_at_mut(len/2);
        TaskResult::Fork(Fork {
            fun: mut_inc_task,
            args: vec![d1, d2],
            join: AlgoStyle::Summa(mut_inc_join)
        })
=======
        let l1 = len/2;
        let l2 = len-l1;
        let p = data.as_mut_ptr();
        unsafe {
            mem::forget(data);
            let v1: Vec<usize> = Vec::from_raw_parts(p, l1, l1);
            let v2: Vec<usize> = Vec::from_raw_parts(p.offset(l1 as isize), l2, l2);
            TaskResult::Fork(Fork {
                fun: mut_inc_task,
                args: vec![v1,v2],
                join: AlgoStyle::Summa(mut_inc_join, ())
            })
        }
>>>>>>> 620e5e24
    }
}

#[cfg(test)]
fn mut_inc_join(_: &(), _: &[()]) -> () {}<|MERGE_RESOLUTION|>--- conflicted
+++ resolved
@@ -27,28 +27,12 @@
         d[0] += 1;
         TaskResult::Done(())
     } else {
-<<<<<<< HEAD
         let (d1,d2) = d.split_at_mut(len/2);
         TaskResult::Fork(Fork {
             fun: mut_inc_task,
             args: vec![d1, d2],
             join: AlgoStyle::Summa(mut_inc_join)
         })
-=======
-        let l1 = len/2;
-        let l2 = len-l1;
-        let p = data.as_mut_ptr();
-        unsafe {
-            mem::forget(data);
-            let v1: Vec<usize> = Vec::from_raw_parts(p, l1, l1);
-            let v2: Vec<usize> = Vec::from_raw_parts(p.offset(l1 as isize), l2, l2);
-            TaskResult::Fork(Fork {
-                fun: mut_inc_task,
-                args: vec![v1,v2],
-                join: AlgoStyle::Summa(mut_inc_join, ())
-            })
-        }
->>>>>>> 620e5e24
     }
 }
 
